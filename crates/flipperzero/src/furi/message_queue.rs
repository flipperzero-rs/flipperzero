--- conflicted
+++ resolved
@@ -1,8 +1,4 @@
 use core::ffi::c_void;
-<<<<<<< HEAD
-use core::mem::size_of;
-=======
->>>>>>> 52f27c14
 use core::ptr::NonNull;
 use core::time::Duration;
 
@@ -13,51 +9,29 @@
 
 /// MessageQueue provides a safe wrapper around the furi message queue primitive.
 pub struct MessageQueue<M: Sized> {
-<<<<<<< HEAD
-    raw: NonNull<sys::FuriMessageQueue>,
-=======
     hnd: NonNull<sys::FuriMessageQueue>,
->>>>>>> 52f27c14
     _marker: core::marker::PhantomData<M>,
 }
 
 impl<M: Sized> MessageQueue<M> {
     /// Constructs a message queue with the given capacity.
-    pub fn new(capacity: u32) -> Self {
-        let message_size = size_of::<M>() as u32;
-        // SAFETY: there are no expplicit size restrictions
-        // and allocation will either succed or crash the application
-        let raw = unsafe {
-            NonNull::new_unchecked(sys::furi_message_queue_alloc(capacity, message_size))
-        };
+    pub fn new(capacity: usize) -> Self {
         Self {
-<<<<<<< HEAD
-            raw,
-=======
             hnd: unsafe {
                 NonNull::new_unchecked(sys::furi_message_queue_alloc(
                     capacity as u32,
                     core::mem::size_of::<M>() as u32,
                 ))
             },
->>>>>>> 52f27c14
             _marker: core::marker::PhantomData::<M>,
         }
     }
 
     // Attempts to add the message to the end of the queue, waiting up to timeout ticks.
-    pub fn put(&self, message: M, timeout: Duration) -> furi::Result<()> {
-        // the value will be retrieved from the queue either explicitly or on queue drop
-        // after which it will be dropped
-        let mut message = core::mem::ManuallyDrop::new(message);
-        let message = &mut message as *mut _ as *mut c_void;
+    pub fn put(&self, msg: M, timeout: Duration) -> furi::Result<()> {
+        let mut msg = core::mem::ManuallyDrop::new(msg);
         let timeout_ticks = sys::furi::duration_to_ticks(timeout);
 
-<<<<<<< HEAD
-        let raw = self.raw.as_ptr().cast();
-        let status: Status =
-            unsafe { sys::furi_message_queue_put(raw, message, timeout_ticks) }.into();
-=======
         let status: Status = unsafe {
             sys::furi_message_queue_put(
                 self.hnd.as_ptr(),
@@ -66,23 +40,14 @@
             )
             .into()
         };
->>>>>>> 52f27c14
 
         status.err_or(())
     }
 
     // Attempts to read a message from the front of the queue within timeout ticks.
     pub fn get(&self, timeout: Duration) -> furi::Result<M> {
-        let raw = self.raw.as_ptr();
         let timeout_ticks = duration_to_ticks(timeout);
         let mut out = core::mem::MaybeUninit::<M>::uninit();
-<<<<<<< HEAD
-        let out_ptr = out.as_mut_ptr().cast();
-        // SAFETY: `raw` is always valid,
-        // `out_ptr` is only used to write into is never read from (TODO: check correctness)
-        let status: Status =
-            unsafe { sys::furi_message_queue_get(raw, out_ptr, timeout_ticks) }.into();
-=======
         let status: Status = unsafe {
             sys::furi_message_queue_get(
                 self.hnd.as_ptr(),
@@ -91,7 +56,6 @@
             )
             .into()
         };
->>>>>>> 52f27c14
 
         if status.is_ok() {
             Ok(unsafe { out.assume_init() })
@@ -101,19 +65,6 @@
     }
 
     /// Returns the capacity of the queue.
-<<<<<<< HEAD
-    pub fn capacity(&self) -> u32 {
-        let raw = self.raw.as_ptr();
-        // SAFETY: `raw` is always valid
-        unsafe { sys::furi_message_queue_get_capacity(raw) }
-    }
-
-    /// Returns the number of elements in the queue.
-    pub fn len(&self) -> u32 {
-        let raw = self.raw.as_ptr();
-        // SAFETY: `raw` is always valid
-        unsafe { sys::furi_message_queue_get_count(raw) }
-=======
     pub fn capacity(&self) -> usize {
         unsafe { sys::furi_message_queue_get_capacity(self.hnd.as_ptr()) as usize }
     }
@@ -121,7 +72,6 @@
     /// Returns the number of elements in the queue.
     pub fn len(&self) -> usize {
         unsafe { sys::furi_message_queue_get_count(self.hnd.as_ptr()) as usize }
->>>>>>> 52f27c14
     }
 
     /// Is the message queue empty?
@@ -130,15 +80,8 @@
     }
 
     /// Returns the number of free slots in the queue.
-<<<<<<< HEAD
-    pub fn space(&self) -> u32 {
-        let raw = self.raw.as_ptr();
-        // SAFETY: `raw` is always valid
-        unsafe { sys::furi_message_queue_get_space(raw) }
-=======
     pub fn space(&self) -> usize {
         unsafe { sys::furi_message_queue_get_space(self.hnd.as_ptr()) as usize }
->>>>>>> 52f27c14
     }
 }
 
@@ -153,11 +96,6 @@
             }
         }
 
-<<<<<<< HEAD
-        let raw = self.raw.as_ptr();
-        // SAFETY: `raw` is always valid
-        unsafe { sys::furi_message_queue_free(raw) }
-=======
         unsafe { sys::furi_message_queue_free(self.hnd.as_ptr()) }
     }
 }
@@ -201,6 +139,5 @@
         assert_eq!(queue.len(), 2);
         assert_eq!(queue.space(), 1);
         assert_eq!(queue.capacity(), 3);
->>>>>>> 52f27c14
     }
 }