--- conflicted
+++ resolved
@@ -1,38 +1,12 @@
 //! Furi syncronization primitives.
 
-<<<<<<< HEAD
-use core::{
-    cell::UnsafeCell,
-    marker::PhantomData,
-    ops::{Deref, DerefMut},
-};
-=======
 use core::ptr;
 use core::sync::atomic::{AtomicPtr, Ordering};
->>>>>>> 52f27c14
 
 use flipperzero_sys as sys;
 use lock_api::{GuardNoSend, RawMutex, RawMutexTimed};
 use sys::furi::Status;
 
-<<<<<<< HEAD
-use crate::{furi, internals::UnsendUnsync};
-
-const MUTEX_TYPE: u8 = sys::FuriMutexType_FuriMutexTypeNormal;
-
-/// A mutual exclusion primitive useful for protecting shared data.
-pub struct Mutex<T: ?Sized> {
-    mutex: *mut sys::FuriMutex,
-    data: UnsafeCell<T>,
-}
-
-impl<T> Mutex<T> {
-    pub fn new(data: T) -> Self {
-        let mutex = unsafe { sys::furi_mutex_alloc(MUTEX_TYPE) };
-        if mutex.is_null() {
-            panic!("furi_mutex_alloc failed");
-        }
-=======
 use super::time::{Duration, Instant};
 
 const MUTEX_TYPE: u8 = sys::FuriMutexType_FuriMutexTypeNormal;
@@ -45,7 +19,6 @@
     const fn new() -> Self {
         Self(AtomicPtr::new(ptr::null_mut()))
     }
->>>>>>> 52f27c14
 
     unsafe fn get(&self) -> *mut sys::FuriMutex {
         let mutex = self.0.load(Ordering::Acquire);
@@ -79,20 +52,6 @@
     }
 }
 
-<<<<<<< HEAD
-unsafe impl<T: ?Sized + Send> Send for Mutex<T> {}
-unsafe impl<T: ?Sized + Send> Sync for Mutex<T> {}
-
-/// An RAII implementation of a "scoped lock" of a mutex.
-/// When this structure is dropped (falls out of scope), the lock will be unlocked.
-#[cfg_attr(
-    feature = "unstable_lints",
-    must_not_suspend = "holding a MutexGuard across suspend \
-    points can cause deadlocks, delays, \
-    and cause Futures to not implement `Send`"
-)]
-pub struct MutexGuard<'a, T: ?Sized + 'a>(&'a Mutex<T>, PhantomData<UnsendUnsync>);
-=======
 impl Drop for FuriMutex {
     fn drop(&mut self) {
         let mutex = self.0.load(Ordering::Acquire);
@@ -101,7 +60,6 @@
         }
     }
 }
->>>>>>> 52f27c14
 
 unsafe impl RawMutex for FuriMutex {
     const INIT: Self = FuriMutex::new();
