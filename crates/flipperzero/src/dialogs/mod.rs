//! Flipper Zero dialogs.

#[cfg(feature = "alloc")]
use alloc::ffi::CString;

use core::ffi::{c_char, CStr};
use core::marker::PhantomData;
use core::ptr::{self, NonNull};

use flipperzero_sys as sys;
use flipperzero_sys::furi::UnsafeRecord;

use crate::gui::canvas::Align;

/// A handle to the Dialogs app.
pub struct DialogsApp {
    data: UnsafeRecord<sys::DialogsApp>,
}

/// A dialog message.
pub struct DialogMessage<'a> {
    data: NonNull<sys::DialogMessage>,
    _phantom: PhantomData<&'a CStr>,
}

/// Button pressed on a dialog.
pub enum DialogMessageButton {
    Back,
    Left,
    Right,
    Center,
}

impl DialogsApp {
    const RECORD_DIALOGS: *const c_char = sys::c_string!("dialogs");

    /// Obtains a handle to the Dialogs app.
    pub fn open() -> Self {
        Self {
            data: unsafe { UnsafeRecord::open(Self::RECORD_DIALOGS) },
        }
    }

    /// Displays a message.
    pub fn show(&mut self, message: &DialogMessage) -> DialogMessageButton {
        let button_sys =
            unsafe { sys::dialog_message_show(self.data.as_raw(), message.data.as_ptr()) };

        DialogMessageButton::from_sys(button_sys).expect("Invalid button")
    }
}

impl<'a> DialogMessage<'a> {
    /// Allocates a new dialog message.
    pub fn new() -> Self {
        let data = unsafe { NonNull::new_unchecked(sys::dialog_message_alloc()) };

        Self {
            data,
            _phantom: PhantomData,
        }
    }

    pub fn as_raw(&self) -> *mut sys::DialogMessage {
        self.data.as_ptr()
    }

    /// Sets the labels of the buttons.
    pub fn set_buttons(
        &mut self,
        left: Option<&'a CStr>,
        center: Option<&'a CStr>,
        right: Option<&'a CStr>,
    ) {
        let left = left.map_or(ptr::null(), |l| l.as_ptr());
        let center = center.map_or(ptr::null(), |l| l.as_ptr());
        let right = right.map_or(ptr::null(), |l| l.as_ptr());

        unsafe {
            sys::dialog_message_set_buttons(self.data.as_ptr(), left, center, right);
        }
    }

    /// Sets the header text.
    pub fn set_header(
        &mut self,
        header: &'a CStr,
        x: u8,
        y: u8,
        horizontal: Align,
        vertical: Align,
    ) {
        unsafe {
            sys::dialog_message_set_header(
                self.data.as_ptr(),
                header.as_ptr(),
                x,
                y,
                horizontal.into(),
                vertical.into(),
            );
        }
    }

    /// Sets the body text.
    pub fn set_text(&mut self, text: &'a CStr, x: u8, y: u8, horizontal: Align, vertical: Align) {
        unsafe {
            sys::dialog_message_set_text(
                self.data.as_ptr(),
                text.as_ptr(),
                x,
                y,
                horizontal.into(),
                vertical.into(),
            );
        }
    }

    /// Clears the header text.
    pub fn clear_header(&mut self) {
        unsafe {
            sys::dialog_message_set_header(
                self.data.as_ptr(),
                ptr::null(),
                0,
                0,
                sys::Align_AlignLeft,
                sys::Align_AlignTop,
            );
        }
    }

    /// Clears the body text.
    pub fn clear_text(&mut self) {
        unsafe {
            sys::dialog_message_set_text(
                self.data.as_ptr(),
                ptr::null(),
                0,
                0,
                sys::Align_AlignLeft,
                sys::Align_AlignTop,
            );
        }
    }
}

impl<'a> Drop for DialogMessage<'a> {
    fn drop(&mut self) {
        unsafe {
            sys::dialog_message_free(self.data.as_ptr());
        }
    }
}

impl<'a> Default for DialogMessage<'a> {
    fn default() -> Self {
        Self::new()
    }
}

impl DialogMessageButton {
    fn from_sys(sys: sys::DialogMessageButton) -> Option<Self> {
        match sys {
            sys::DialogMessageButton_DialogMessageButtonBack => Some(Self::Back),
            sys::DialogMessageButton_DialogMessageButtonLeft => Some(Self::Left),
            sys::DialogMessageButton_DialogMessageButtonCenter => Some(Self::Center),
            sys::DialogMessageButton_DialogMessageButtonRight => Some(Self::Right),
            _ => None,
        }
    }
}

impl Default for DialogMessage<'_> {
    fn default() -> Self {
        Self::new()
    }
}

/// Displays a simple dialog.
#[cfg(feature = "alloc")]
<<<<<<< HEAD
#[cfg_attr(feature = "unstable_docs", doc(cfg(feature = "alloc")))]
pub fn alert(text: &str) {
    // SAFETY: string is known to end with NUL
    const BUTTON_OK: &CStr = unsafe { CStr::from_bytes_with_nul_unchecked(b"OK\0") };
=======
#[cfg_attr(docsrs, doc(cfg(feature = "alloc")))]
pub fn alert(text: &str) {
    const BUTTON_OK: &'static CStr = unsafe { CStr::from_bytes_with_nul_unchecked(b"OK\0") };
>>>>>>> dd1ba2af

    let text = CString::new(text.as_bytes()).unwrap();

    let mut dialogs = DialogsApp::open();
    let mut message = DialogMessage::new();

    message.set_text(&text, 0, 0, Align::Left, Align::Top);
    message.set_buttons(None, Some(BUTTON_OK), None);

    dialogs.show(&message);
}<|MERGE_RESOLUTION|>--- conflicted
+++ resolved
@@ -171,24 +171,12 @@
     }
 }
 
-impl Default for DialogMessage<'_> {
-    fn default() -> Self {
-        Self::new()
-    }
-}
-
 /// Displays a simple dialog.
 #[cfg(feature = "alloc")]
-<<<<<<< HEAD
-#[cfg_attr(feature = "unstable_docs", doc(cfg(feature = "alloc")))]
+#[cfg_attr(docsrs, doc(cfg(feature = "alloc")))]
 pub fn alert(text: &str) {
     // SAFETY: string is known to end with NUL
     const BUTTON_OK: &CStr = unsafe { CStr::from_bytes_with_nul_unchecked(b"OK\0") };
-=======
-#[cfg_attr(docsrs, doc(cfg(feature = "alloc")))]
-pub fn alert(text: &str) {
-    const BUTTON_OK: &'static CStr = unsafe { CStr::from_bytes_with_nul_unchecked(b"OK\0") };
->>>>>>> dd1ba2af
 
     let text = CString::new(text.as_bytes()).unwrap();
 
