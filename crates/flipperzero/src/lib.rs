//! High-level bindings for the Flipper Zero.
//!
//! # Features
#![cfg_attr(feature = "document-features", doc = document_features::document_features!())]
//!

#![no_std]
#![cfg_attr(test, no_main)]
#![cfg_attr(feature = "unstable_intrinsics", feature(int_roundings))]
#![cfg_attr(feature = "unstable_lints", feature(must_not_suspend))]
#![cfg_attr(docsrs, feature(doc_cfg))]
#![deny(rustdoc::broken_intra_doc_links)]

#[cfg(any(feature = "alloc", docsrs))]
#[cfg_attr(docsrs, doc(cfg(feature = "alloc")))]
extern crate alloc;

#[cfg(feature = "service-dialogs")]
#[cfg_attr(docsrs, doc(cfg(feature = "service-dialogs")))]
pub mod dialogs;
#[cfg(feature = "service-dolphin")]
#[cfg_attr(docsrs, doc(cfg(feature = "service-dolphin")))]
pub mod dolphin;
pub mod furi;
<<<<<<< HEAD
#[cfg(feature = "service-gui")]
#[cfg_attr(docsrs, doc(cfg(feature = "service-gui")))]
=======
pub mod gpio;
>>>>>>> 4f76105b
pub mod gui;
#[cfg(feature = "service-input")]
#[cfg_attr(docsrs, doc(cfg(feature = "service-input")))]
pub mod input;
pub(crate) mod internals;
pub mod io;
pub mod kernel;
pub mod macros;
#[cfg(feature = "service-notification")]
#[cfg_attr(docsrs, doc(cfg(feature = "service-notification")))]
pub mod notification;
#[cfg(feature = "service-storage")]
#[cfg_attr(docsrs, doc(cfg(feature = "service-storage")))]
pub mod storage;
pub mod toolbox;
#[cfg(feature = "xbm")]
#[cfg_attr(docsrs, doc(cfg(feature = "xbm")))]
pub mod xbm;

#[doc(hidden)]
pub mod __macro_support {
    use crate::furi::log::Level;

    // Re-export for use in macros
    pub use ufmt;

    pub use crate::furi::string::FuriString;

    /// ⚠️ WARNING: This is *not* a stable API! ⚠️
    ///
    /// This module, and all code contained in the `__macro_support` module, is a
    /// *private* API of `flipperzero`. It is exposed publicly because it is used by the
    /// `flipperzero` macros, but it is not part of the stable versioned API. Breaking
    /// changes to this module may occur in small-numbered versions without warning.
    pub use flipperzero_sys as __sys;

    /// ⚠️ WARNING: This is *not* a stable API! ⚠️
    ///
    /// This function, and all code contained in the `__macro_support` module, is a
    /// *private* API of `flipperzero`. It is exposed publicly because it is used by the
    /// `flipperzero` macros, but it is not part of the stable versioned API. Breaking
    /// changes to this module may occur in small-numbered versions without warning.
    pub fn __level_to_furi(level: Level) -> __sys::FuriLogLevel {
        level.to_furi()
    }
}

flipperzero_test::tests_runner!(
    name = "flipperzero-rs Unit Tests",
    stack_size = 4096,
    [
        crate::furi::log::metadata::tests,
        crate::furi::message_queue::tests,
        crate::furi::rng::tests,
        crate::furi::string::tests,
        crate::furi::sync::tests,
        crate::furi::time::tests,
        crate::gpio::i2c::tests,
        crate::toolbox::crc32::tests,
        crate::toolbox::md5::tests,
        crate::toolbox::sha256::tests,
        crate::xbm::tests,
    ]
);<|MERGE_RESOLUTION|>--- conflicted
+++ resolved
@@ -22,12 +22,9 @@
 #[cfg_attr(docsrs, doc(cfg(feature = "service-dolphin")))]
 pub mod dolphin;
 pub mod furi;
-<<<<<<< HEAD
+pub mod gpio;
 #[cfg(feature = "service-gui")]
 #[cfg_attr(docsrs, doc(cfg(feature = "service-gui")))]
-=======
-pub mod gpio;
->>>>>>> 4f76105b
 pub mod gui;
 #[cfg(feature = "service-input")]
 #[cfg_attr(docsrs, doc(cfg(feature = "service-input")))]
