--- conflicted
+++ resolved
@@ -8,7 +8,13 @@
 edition.workspace = true
 rust-version.workspace = true
 autobins = false
+autotests = false
 autobenches = false
+
+[package.metadata.docs.rs]
+default-target = "thumbv7em-none-eabihf"
+targets = []
+all-features = true
 
 [lib]
 bench = false
@@ -43,22 +49,6 @@
 
 [features]
 
-<<<<<<< HEAD
-## Default features.
-default = []
-
-## Enables features requiring an allocator.
-##
-## This will require you to set up an allocator such as by the following:
-##
-## ```
-## extern crate flipperzero_alloc as alloc;
-## ```
-##
-## Note that the `as alloc` part is optional but is helpful
-## if you want to reference items from `alloc` crate all of which are re-exported by `flipperzero_alloc`
-## such as `alloc::string::ToString` instead of `flipperzero_alloc::string::ToString`.
-=======
 #! ## Core features
 
 ## Enables features requiring an allocator.
@@ -70,7 +60,6 @@
 ## extern crate alloc;
 ## extern crate flipperzero_alloc;
 ## ```
->>>>>>> dd1ba2af
 alloc = []
 
 #! ## Service features.
@@ -101,6 +90,13 @@
 service-dialogs = ["service-gui"]
 ## Enables Dolphin APIs of Flipper.
 service-dolphin = []
+
+#! ## Utilities
+#!
+#! These APIs provide extra functionality required for specific use-cases.
+
+## Enables APIs for working with XBM-images.
+xbm = []
 
 #! ## Unstable features
 #!
@@ -138,7 +134,7 @@
 
 [[example]]
 name = "gui"
-required-features = ["service-gui"]
+required-features = ["service-gui", "xbm"]
 
 [[example]]
 name = "images"
