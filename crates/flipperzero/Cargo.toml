[package]
name = "flipperzero"
version.workspace = true
description.workspace = true
repository.workspace = true
readme.workspace = true
license.workspace = true
edition.workspace = true
rust-version.workspace = true
autobins = false
autotests = false
autobenches = false

[package.metadata.docs.rs]
default-target = "thumbv7em-none-eabihf"
targets = []
all-features = true

[lib]
bench = false
harness = false

[dependencies]
flipperzero-sys.workspace = true
flipperzero-test.workspace = true
ufmt.workspace = true

# HAL wrappers
rand_core = "0.6"

# Furi wrappers
lock_api = "0.4"

# Toolbox
digest = "0.10"
bitflags = "1.0"

[dev-dependencies]
flipperzero-alloc.workspace = true
flipperzero-rt.workspace = true

# Toolbox
crc32fast = { version = "1", default-features = false }
md-5 = { version = "0.10", default-features = false }
sha2 = { version = "0.10", default-features = false }

[features]
default = ["unstable_lints", "unstable_intrinsics"]
# enables all optional services
all-services = ["service-gui", "service-dialogs"]
# enables features requiring an allocator
alloc = []
# enables unstable Rust intrinsics
unstable_intrinsics = []
# enables unstable Rust lints on types provided by this crate
unstable_lints = []
# enables GUI APIs of Flipper
service-gui = ["alloc"]
# enables Dialogs APIs of Flipper
service-dialogs = ["service-gui"]

[[test]]
name = "dolphin"
harness = false

[[test]]
name = "string"
harness = false

[[example]]
name = "dialog"
<<<<<<< HEAD
required-features = ["service-dialogs"]

[[example]]
name = "gui"
required-features = ["service-gui"]
=======
required-features = ["alloc"]

[[example]]
name = "threads"
required-features = ["alloc"]
>>>>>>> 52f27c14
<|MERGE_RESOLUTION|>--- conflicted
+++ resolved
@@ -69,16 +69,12 @@
 
 [[example]]
 name = "dialog"
-<<<<<<< HEAD
 required-features = ["service-dialogs"]
 
 [[example]]
 name = "gui"
 required-features = ["service-gui"]
-=======
-required-features = ["alloc"]
 
 [[example]]
 name = "threads"
-required-features = ["alloc"]
->>>>>>> 52f27c14
+required-features = ["alloc"]