//! Example Images application.
//! See https://github.com/flipperdevices/flipperzero-firmware/blob/dev/applications/examples/example_images/example_images.c

#![no_std]
#![no_main]

<<<<<<< HEAD
use core::ffi::c_void;
=======
use core::ffi::{c_char, c_void, CStr};
>>>>>>> febaa7a4
use core::mem::{self, MaybeUninit};

use flipperzero_rt as rt;
use flipperzero_sys as sys;
use flipperzero_sys::furi::UnsafeRecord;

// Required for allocator
extern crate flipperzero_alloc;

rt::manifest!(name = "Example: Images");
rt::entry!(main);

static mut TARGET_ICON: Icon = Icon {
    width: 48,
    height: 32,
    frame_count: 1,
    frame_rate: 0,
    frames: unsafe { TARGET_FRAMES.as_ptr() },
};
static mut TARGET_FRAMES: [*const u8; 1] = [include_bytes!("icons/rustacean-48x32.icon").as_ptr()];

static mut IMAGE_POSITION: ImagePosition = ImagePosition { x: 0, y: 0 };

#[repr(C)]
struct ImagePosition {
    pub x: u8,
    pub y: u8,
}

/// Internal icon representation.
#[repr(C)]
struct Icon {
    width: u8,
    height: u8,
    frame_count: u8,
    frame_rate: u8,
    frames: *const *const u8,
}

// Screen is 128x64 px
extern "C" fn app_draw_callback(canvas: *mut sys::Canvas, _ctx: *mut c_void) {
    unsafe {
        sys::canvas_clear(canvas);
        sys::canvas_draw_icon(
            canvas,
            IMAGE_POSITION.x % 128,
            IMAGE_POSITION.y % 128,
            &TARGET_ICON as *const Icon as *const c_void as *const sys::Icon,
        );
    }
}

extern "C" fn app_input_callback(input_event: *mut sys::InputEvent, ctx: *mut c_void) {
    unsafe {
        let event_queue = ctx as *mut sys::FuriMessageQueue;
        sys::furi_message_queue_put(event_queue, input_event as *mut c_void, 0);
    }
}

fn main(_args: Option<&CStr>) -> i32 {
    unsafe {
        let event_queue = sys::furi_message_queue_alloc(8, mem::size_of::<sys::InputEvent>() as u32)
            as *mut sys::FuriMessageQueue;

        // Configure view port
        let view_port = sys::view_port_alloc();
        sys::view_port_draw_callback_set(
            view_port,
            Some(app_draw_callback),
            view_port as *mut c_void,
        );
        sys::view_port_input_callback_set(
            view_port,
            Some(app_input_callback),
            event_queue as *mut c_void,
        );

        // Register view port in GUI
        let gui = UnsafeRecord::open(c"gui".as_ptr());
        sys::gui_add_view_port(gui.as_ptr(), view_port, sys::GuiLayer_GuiLayerFullscreen);

        let mut event: MaybeUninit<sys::InputEvent> = MaybeUninit::uninit();

        let mut running = true;
        while running {
            if sys::furi_message_queue_get(event_queue, event.as_mut_ptr() as *mut c_void, 100)
                == sys::FuriStatus_FuriStatusOk
            {
                let event = event.assume_init();
                if event.type_ == sys::InputType_InputTypePress
                    || event.type_ == sys::InputType_InputTypeRepeat
                {
                    match event.key {
                        sys::InputKey_InputKeyLeft => IMAGE_POSITION.x -= 2,
                        sys::InputKey_InputKeyRight => IMAGE_POSITION.x += 2,
                        sys::InputKey_InputKeyUp => IMAGE_POSITION.y -= 2,
                        sys::InputKey_InputKeyDown => IMAGE_POSITION.y += 2,
                        _ => running = false,
                    }
                }
            }
            sys::view_port_update(view_port);
        }

        sys::view_port_enabled_set(view_port, false);
        sys::gui_remove_view_port(gui.as_ptr(), view_port);
        sys::view_port_free(view_port);
        sys::furi_message_queue_free(event_queue);
    }

    0
}<|MERGE_RESOLUTION|>--- conflicted
+++ resolved
@@ -4,11 +4,7 @@
 #![no_std]
 #![no_main]
 
-<<<<<<< HEAD
-use core::ffi::c_void;
-=======
-use core::ffi::{c_char, c_void, CStr};
->>>>>>> febaa7a4
+use core::ffi::{c_void, CStr};
 use core::mem::{self, MaybeUninit};
 
 use flipperzero_rt as rt;
