[workspace]
members = [
    "alloc",
    "flipperzero",
    "sys",
    "rt",
    "test",
    "test/macros",
]
resolver = "2"

[workspace.package]
version = "0.11.0"
description = "Rust for Flipper Zero"
edition = "2021"
rust-version = "1.70.0"
repository = "https://github.com/dcoles/flipperzero-rs"
readme = "../README.md"
license = "MIT"

[workspace.dependencies]
<<<<<<< HEAD
flipperzero-sys = { path = "sys", version = "0.10.0" }
flipperzero-rt = { path = "rt", version = "0.10.0" }
flipperzero-alloc = { path = "alloc", version = "0.10.0" }
flipperzero-test = { path = "test", version = "0.10.0" }
cfg-if = "1.0.0"
=======
flipperzero-sys = { path = "sys", version = "0.11.0" }
flipperzero-rt = { path = "rt", version = "0.11.0" }
flipperzero-alloc = { path = "alloc", version = "0.11.0" }
flipperzero-test = { path = "test", version = "0.11.0" }
>>>>>>> c140de80
ufmt = "0.2.0"
document-features = "0.2.0"

[profile.dev]
opt-level = "z"
panic = "abort"

[profile.release]
opt-level = "z"
panic = "abort"<|MERGE_RESOLUTION|>--- conflicted
+++ resolved
@@ -19,18 +19,10 @@
 license = "MIT"
 
 [workspace.dependencies]
-<<<<<<< HEAD
-flipperzero-sys = { path = "sys", version = "0.10.0" }
-flipperzero-rt = { path = "rt", version = "0.10.0" }
-flipperzero-alloc = { path = "alloc", version = "0.10.0" }
-flipperzero-test = { path = "test", version = "0.10.0" }
-cfg-if = "1.0.0"
-=======
 flipperzero-sys = { path = "sys", version = "0.11.0" }
 flipperzero-rt = { path = "rt", version = "0.11.0" }
 flipperzero-alloc = { path = "alloc", version = "0.11.0" }
 flipperzero-test = { path = "test", version = "0.11.0" }
->>>>>>> c140de80
 ufmt = "0.2.0"
 document-features = "0.2.0"
 
