cargo-features = ["different-binary-name"]

[package]
name = "gui"
version = "0.1.0"
edition = "2021"
rust-version = "1.64.0"
autobins = false
autoexamples = false
autotests = false
autobenches = false

[[bin]]
name = "gui"
filename = "gui.fap"
bench = false
test = false

[dependencies]
<<<<<<< HEAD
flipperzero = { version = "0.6.0-alpha", path = "../../crates/flipperzero" }
flipperzero-sys = { version = "0.6.0-alpha", path = "../../crates/sys" }
flipperzero-rt = { version = "0.6.0-alpha", path = "../../crates/rt" }
flipperzero-alloc = { version = "0.6.0-alpha", path = "../../crates/alloc" }
flipperzero-gui = { version = "0.6.0-alpha", path = "../../crates/gui" }
=======
flipperzero = { version = "0.6.0", path = "../../crates/flipperzero" }
flipperzero-sys = { version = "0.6.0", path = "../../crates/sys" }
flipperzero-rt = { version = "0.6.0", path = "../../crates/rt" }
>>>>>>> 20283531
<|MERGE_RESOLUTION|>--- conflicted
+++ resolved
@@ -17,14 +17,8 @@
 test = false
 
 [dependencies]
-<<<<<<< HEAD
-flipperzero = { version = "0.6.0-alpha", path = "../../crates/flipperzero" }
-flipperzero-sys = { version = "0.6.0-alpha", path = "../../crates/sys" }
-flipperzero-rt = { version = "0.6.0-alpha", path = "../../crates/rt" }
-flipperzero-alloc = { version = "0.6.0-alpha", path = "../../crates/alloc" }
-flipperzero-gui = { version = "0.6.0-alpha", path = "../../crates/gui" }
-=======
 flipperzero = { version = "0.6.0", path = "../../crates/flipperzero" }
 flipperzero-sys = { version = "0.6.0", path = "../../crates/sys" }
 flipperzero-rt = { version = "0.6.0", path = "../../crates/rt" }
->>>>>>> 20283531
+flipperzero-alloc = { version = "0.6.0", path = "../../crates/alloc" }
+flipperzero-gui = { version = "0.6.0", path = "../../crates/gui" }